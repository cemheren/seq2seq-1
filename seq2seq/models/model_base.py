--- conflicted
+++ resolved
@@ -111,14 +111,9 @@
         learning_rate=self.params["optimizer.learning_rate"],
         learning_rate_decay_fn=learning_rate_decay_fn,
         clip_gradients=self._clip_gradients,
-<<<<<<< HEAD
         optimizer=optimizer,
-        summaries=["learning_rate", "loss", "gradients", "gradient_norm"])
-=======
-        optimizer=self.params["optimizer.name"],
         summaries=["learning_rate", "loss", "gradients", "gradient_norm"],
         colocate_gradients_with_ops=colocate_gradients_with_ops)
->>>>>>> 98f7501a
 
     return train_op
 
@@ -137,12 +132,9 @@
         "optimizer.lr_min_learning_rate": 1e-12,
         "optimizer.lr_staircase": False,
         "optimizer.clip_gradients": 5.0,
-<<<<<<< HEAD
         "optimizer.sync_replicas": 0,
         "optimizer.sync_replicas_to_aggregate": 0,
-=======
         "training.data_parallelism": 0
->>>>>>> 98f7501a
     }
 
   def batch_size(self, features, labels):
@@ -221,17 +213,17 @@
 
     return predictions, loss
 
-
   def __call__(self, features, labels, params):
     """Creates the model graph. See the model_fn documentation in
     tf.contrib.learn.Estimator class for a more detailed explanation.
     """
     with tf.variable_scope("model"):
-      predictions, loss = self._build_parallel(features, labels, params)
-      if self.mode == tf.contrib.learn.ModeKeys.TRAIN:
-        train_op = self._build_train_op(loss)
-      else:
-        train_op = None
+      with tf.variable_scope(self.name):
+        predictions, loss = self._build_parallel(features, labels, params)
+        if self.mode == tf.contrib.learn.ModeKeys.TRAIN:
+          train_op = self._build_train_op(loss)
+        else:
+          train_op = None
     return predictions, loss, train_op
 
   def _build(self, features, labels, params):
