#! /usr/bin/env python

"""Main script to run training and evaluation of models.
"""

import functools
import os
import tempfile
import yaml

from seq2seq import models
from seq2seq.data import data_utils, vocab
from seq2seq.training import utils as training_utils
from seq2seq.metrics import metric_specs

import tensorflow as tf
from tensorflow.contrib.learn.python.learn import learn_runner
from tensorflow.contrib.learn.python.learn.estimators import run_config
from tensorflow.python.platform import gfile


# Input Data
tf.flags.DEFINE_string("train_source", None,
                       """Path to the training data source sentences. A raw
                       text files with tokens separated by spaces.""")
tf.flags.DEFINE_string("train_target", None,
                       """Path to the training data target sentences. A raw
                       text files with tokens separated by spaces.""")
tf.flags.DEFINE_string("dev_source", None,
                       """Path to the development data source sentences.
                       Same format as training data.""")
tf.flags.DEFINE_string("dev_target", None,
                       """Path to the development data target sentences.
                       Same format as training data.""")
tf.flags.DEFINE_string("vocab_source", None,
                       """Path to the source vocabulary.
                       A raw text file with one word per line.""")
tf.flags.DEFINE_string("vocab_target", None,
                       """Path to the target vocabulary.
                       A raw text file with one word per line.""")
tf.flags.DEFINE_string("source_delimiter", " ",
                       """Split source files into tokens on this delimiter.
                      Defaults to " " (space).""")
tf.flags.DEFINE_string("target_delimiter", " ",
                       """Split target files into tokens on this delimiter.
                      Defaults to " " (space).""")
tf.flags.DEFINE_string("config_path", None,
                       """Path to a YAML configuration file defining FLAG
                       values and hyperparameters. Refer to the documentation
                       for more details.""")

# Model Configuration
tf.flags.DEFINE_string("model", "AttentionSeq2Seq",
                       """The model class to use. Refer to the documentation
                       for all available models.""")
tf.flags.DEFINE_string("buckets", None,
                       """Buckets input sequences according to these length.
                       A comma-separated list of sequence length buckets, e.g.
                       "10,20,30" would result in 4 buckets:
                       <10, 10-20, 20-30, >30. None disabled bucketing. """)
tf.flags.DEFINE_integer("batch_size", 16,
                        """Batch size used for training and evaluation.""")
tf.flags.DEFINE_string("hparams", None,
                       """A comma-separated list of hyeperparameter values that
                       overwrite the model defaults, e.g.
                       "optimizer.name=Adam,optimization.learning_rate=0.1".
                       Refer to the documentation for a detailed list of
                       available hyperparameters.""")
tf.flags.DEFINE_string("output_dir", None,
                       """The directory to write model checkpoints and summaries
                       to. If None, a local temporary directory is created.""")

# Training parameters
tf.flags.DEFINE_string("schedule", None,
                       """Estimator function to call, defaults to
                       train_and_evaluate for local run""")
tf.flags.DEFINE_integer("train_steps", None,
                        """Maximum number of training steps to run.
                         If None, train forever.""")
tf.flags.DEFINE_integer("train_epochs", None,
                        """Maximum number of training epochs over the data.
                         If None, train forever.""")
tf.flags.DEFINE_integer("eval_every_n_steps", 1000,
                        "Run evaluation on validation data every N steps.")
tf.flags.DEFINE_integer("sample_every_n_steps", 500,
                        """Sample and print sequence predictions every N steps
                        during training.""")

# RunConfig Flags
tf.flags.DEFINE_integer("tf_random_seed", None,
                        """Random seed for TensorFlow initializers. Setting
                        this value allows consistency between reruns.""")
tf.flags.DEFINE_integer("save_checkpoints_secs", None,
                        """Save checkpoints every this many seconds.
                        Can not be specified with save_checkpoints_steps.""")
tf.flags.DEFINE_integer("save_checkpoints_steps", None,
                        """Save checkpoints every this many steps.
                        Can not be specified with save_checkpoints_secs.""")
tf.flags.DEFINE_integer("keep_checkpoint_max", 5,
                        """Maximum number of recent checkpoint files to keep.
                        As new files are created, older files are deleted.
                        If None or 0, all checkpoint files are kept.""")
tf.flags.DEFINE_integer("keep_checkpoint_every_n_hours", 4,
                        """In addition to keeping the most recent checkpoint
                        files, keep one checkpoint file for every N hours of
                        training.""")

FLAGS = tf.flags.FLAGS

def create_experiment(output_dir):
  """
  Creates a new Experiment instance.

  Args:
    output_dir: Output directory for model checkpoints and summaries.
  """

  config = run_config.RunConfig(
      tf_random_seed=FLAGS.tf_random_seed,
      save_checkpoints_secs=FLAGS.save_checkpoints_secs,
      save_checkpoints_steps=FLAGS.save_checkpoints_steps,
      keep_checkpoint_max=FLAGS.keep_checkpoint_max,
      keep_checkpoint_every_n_hours=FLAGS.keep_checkpoint_every_n_hours
  )

  # Load vocabulary info
  source_vocab_info = vocab.get_vocab_info(FLAGS.vocab_source)
  target_vocab_info = vocab.get_vocab_info(FLAGS.vocab_target)

  # Find model class
  model_class = getattr(models, FLAGS.model)

  # Parse parameter and merge with defaults
  hparams = model_class.default_params()
  if isinstance(FLAGS.hparams, str):
    hparams.update(yaml.load(FLAGS.hparams))
  elif isinstance(FLAGS.hparams, dict):
    hparams.update(FLAGS.hparams)

  # Print hparams
  training_utils.print_hparams(hparams)

  # One the main worker, save training options and vocabulary
  if config.is_chief:
     # Copy vocabulary to output directory
    gfile.MakeDirs(output_dir)
    source_vocab_path = os.path.join(output_dir, "vocab_source")
    gfile.Copy(FLAGS.vocab_source, source_vocab_path, overwrite=True)
    target_vocab_path = os.path.join(output_dir, "vocab_target")
    gfile.Copy(FLAGS.vocab_target, target_vocab_path, overwrite=True)
    # Save train options
    train_options = training_utils.TrainOptions(
        hparams=hparams,
        model_class=FLAGS.model,
        source_vocab_path=source_vocab_path,
        target_vocab_path=target_vocab_path)
    train_options.dump(output_dir)

  # Create model
  model = model_class(
      source_vocab_info=source_vocab_info,
      target_vocab_info=target_vocab_info,
      params=hparams)

  bucket_boundaries = None
  if FLAGS.buckets:
    bucket_boundaries = list(map(int, FLAGS.buckets.split(",")))

  # Create training input function
  train_input_fn = training_utils.create_input_fn(
      data_provider_fn=functools.partial(
          data_utils.make_parallel_data_provider,
          data_sources_source=FLAGS.train_source,
          data_sources_target=FLAGS.train_target,
          shuffle=True,
          num_epochs=FLAGS.train_epochs,
          source_delimiter=FLAGS.source_delimiter,
          target_delimiter=FLAGS.target_delimiter),
      batch_size=FLAGS.batch_size,
      bucket_boundaries=bucket_boundaries)

  # Create eval input function
  eval_input_fn = training_utils.create_input_fn(
      data_provider_fn=functools.partial(
          data_utils.make_parallel_data_provider,
          data_sources_source=FLAGS.dev_source,
          data_sources_target=FLAGS.dev_target,
          shuffle=False,
          num_epochs=1,
          source_delimiter=FLAGS.source_delimiter,
          target_delimiter=FLAGS.target_delimiter),
      batch_size=FLAGS.batch_size,
      allow_smaller_final_batch=True)

  def model_fn(features, labels, params, mode):
    """Builds the model graph"""
    return model(features, labels, params, mode)

  estimator = tf.contrib.learn.estimator.Estimator(
      model_fn=model_fn,
      model_dir=output_dir,
      config=config)

  train_hooks = training_utils.create_default_training_hooks(
      estimator=estimator,
      sample_frequency=FLAGS.sample_every_n_steps,
      source_delimiter=FLAGS.source_delimiter,
      target_delimiter=FLAGS.target_delimiter)

  eval_metrics = {
<<<<<<< HEAD
      "log_perplexity": metric_specs.LogPerplexityMetricSpec(),
      "bleu": metric_specs.BleuMetricSpec()
=======
      "log_perplexity": metrics.streaming_log_perplexity(),
      "bleu": metrics.make_bleu_metric_spec(delimiter=FLAGS.target_delimiter),
>>>>>>> 2202570d
  }

  experiment = tf.contrib.learn.experiment.Experiment(
      estimator=estimator,
      train_input_fn=train_input_fn,
      eval_input_fn=eval_input_fn,
      min_eval_frequency=FLAGS.eval_every_n_steps,
      train_steps=FLAGS.train_steps,
      eval_steps=None,
      eval_metrics=eval_metrics,
      train_monitors=train_hooks)

  return experiment


def main(_argv):
  """The entrypoint for the script"""

  # Load flags from config file
  if FLAGS.config_path:
    with gfile.GFile(FLAGS.config_path) as config_file:
      config_flags = yaml.load(config_file)
      for flag_key, flag_value in config_flags.items():
        setattr(FLAGS, flag_key, flag_value)

  if FLAGS.save_checkpoints_secs is None \
    and FLAGS.save_checkpoints_steps is None:
    FLAGS.save_checkpoints_secs = 600
    tf.logging.info("Setting save_checkpoints_secs to %d",
                    FLAGS.save_checkpoints_secs)

  if not FLAGS.output_dir:
    FLAGS.output_dir = tempfile.mkdtemp()

  learn_runner.run(
      experiment_fn=create_experiment,
      output_dir=FLAGS.output_dir,
      schedule=FLAGS.schedule)


if __name__ == "__main__":
  tf.logging.set_verbosity(tf.logging.INFO)
  tf.app.run()<|MERGE_RESOLUTION|>--- conflicted
+++ resolved
@@ -208,13 +208,8 @@
       target_delimiter=FLAGS.target_delimiter)
 
   eval_metrics = {
-<<<<<<< HEAD
       "log_perplexity": metric_specs.LogPerplexityMetricSpec(),
       "bleu": metric_specs.BleuMetricSpec()
-=======
-      "log_perplexity": metrics.streaming_log_perplexity(),
-      "bleu": metrics.make_bleu_metric_spec(delimiter=FLAGS.target_delimiter),
->>>>>>> 2202570d
   }
 
   experiment = tf.contrib.learn.experiment.Experiment(
